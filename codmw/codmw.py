--- conflicted
+++ resolved
@@ -165,16 +165,7 @@
                 ).format(prefix=ctx.clean_prefix)
             )
             return False
-<<<<<<< HEAD
-        self.cod_client = Client(
-            "v1",
-            "mw",
-            tokens["username"],
-            tokens["password"],
-        )
-=======
         self.cod_client = Client("v1", "mw", tokens["username"], tokens["password"])
->>>>>>> d8c49dea
 
     def _format_timedelta(self, time: timedelta):
         """Format a timedelta object into a string"""
@@ -310,39 +301,14 @@
         )
         time = timedelta(seconds=game_data["timePlayedTotal"])
         time -= timedelta(seconds=time.seconds % 60)
-<<<<<<< HEAD
-        embed.add_field(
-            name=_("Time played"),
-            value=self._format_timedelta(time),
-            inline=False,
-        )
-        games_played = round(game_data["gamesPlayed"])
-        embed.add_field(
-            name=_("Games played"),
-            value=f"{games_played:,}",
-            inline=False,
-        )
-=======
         embed.add_field(name=_("Time played"), value=self._format_timedelta(time), inline=False)
         games_played = round(game_data["gamesPlayed"])
         embed.add_field(name=_("Games played"), value=f"{games_played:,}", inline=False)
->>>>>>> d8c49dea
         wins = round(game_data["wins"])
         losses = round(game_data["losses"])
         embed.add_field(name=_("Wins/Losses"), value=f"{wins:,}/{losses:,}", inline=True)
         embed.add_field(
-<<<<<<< HEAD
-            name=_("Wins/Losses"),
-            value=f"{wins:,}/{losses:,}",
-            inline=True,
-        )
-        embed.add_field(
-            name=_("Winrate"),
-            value=f"{round((wins/games_played)*100, 1)}%",
-            inline=True,
-=======
             name=_("Winrate"), value=f"{round((wins/games_played)*100, 1)}%", inline=True
->>>>>>> d8c49dea
         )
         embed.add_field(
             name=_("Win streak"),
@@ -384,21 +350,6 @@
             inline=True,
         )
         embed.add_field(
-<<<<<<< HEAD
-            name=_("Accuracy"),
-            value=f"{round(game_data['accuracy']*100, 2)}%",
-            inline=True,
-        )
-        embed.add_field(
-            name=_("Score per game"),
-            value=f"{round(game_data['scorePerGame']):,}",
-            inline=True,
-        )
-        embed.add_field(
-            name=_("Best score per minute"),
-            value=f"{round(game_data['bestSPM']):,}",
-            inline=True,
-=======
             name=_("Accuracy"), value=f"{round(game_data['accuracy']*100, 2)}%", inline=True
         )
         embed.add_field(
@@ -406,7 +357,6 @@
         )
         embed.add_field(
             name=_("Best score per minute"), value=f"{round(game_data['bestSPM']):,}", inline=True
->>>>>>> d8c49dea
         )
         if favorite_gamemode:
             embed.set_footer(text=f"Favorite gamemode: {self._get_gamemode(favorite_gamemode)}")
@@ -444,30 +394,11 @@
             inline=False,
         )
         games_played = round(game_data["gamesPlayed"])
-<<<<<<< HEAD
-        embed.add_field(
-            name=_("Games played"),
-            value=f"{games_played:,}",
-            inline=True,
-        )
-=======
         embed.add_field(name=_("Games played"), value=f"{games_played:,}", inline=True)
->>>>>>> d8c49dea
         wins = round(game_data["wins"])
         embed.add_field(name=_("Wins"), value=f"{wins:,}", inline=True)
         embed.add_field(
-<<<<<<< HEAD
-            name=_("Wins"),
-            value=f"{wins:,}",
-            inline=True,
-        )
-        embed.add_field(
-            name=_("Winrate"),
-            value=f"{round((wins/games_played)*100, 1)}%",
-            inline=True,
-=======
             name=_("Winrate"), value=f"{round((wins/games_played)*100, 1)}%", inline=True
->>>>>>> d8c49dea
         )
         embed.add_field(
             name=_("Kills/Deaths"),
@@ -475,31 +406,10 @@
             inline=True,
         )
         embed.add_field(
-<<<<<<< HEAD
-            name=_("K/D Ratio"),
-            value=f"{round(game_data['kdRatio'], 3):,}",
-            inline=True,
-        )
-        embed.add_field(
-            name=_("Contracts"),
-            value=f"{round(game_data['contracts']):,}",
-            inline=True,
-        )
-        embed.add_field(
-            name=_("Revives"),
-            value=f"{round(game_data['revives']):,}",
-            inline=True,
-        )
-        embed.add_field(
-            name=_("Downs"),
-            value=f"{round(game_data['downs']):,}",
-            inline=True,
-=======
             name=_("K/D Ratio"), value=f"{round(game_data['kdRatio'], 3):,}", inline=True
         )
         embed.add_field(
             name=_("Contracts"), value=f"{round(game_data['contracts']):,}", inline=True
->>>>>>> d8c49dea
         )
         embed.add_field(name=_("Revives"), value=f"{round(game_data['revives']):,}", inline=True)
         embed.add_field(name=_("Downs"), value=f"{round(game_data['downs']):,}", inline=True)
@@ -546,14 +456,7 @@
             time = pretty_date(datetime.fromtimestamp(match["utcEndSeconds"]).replace(second=0))
             map = match["map"].split("_")[1].title()
             title = _("**{result}** a game of **{gamemode}** on **{map}** {time}").format(
-<<<<<<< HEAD
-                result=result,
-                gamemode=gamemode,
-                map=map,
-                time=time,
-=======
                 result=result, gamemode=gamemode, map=map, time=time
->>>>>>> d8c49dea
             )
             duration = self._format_timedelta(timedelta(seconds=match["duration"] / 1000))
             player_stats = match["playerStats"]
