# WarnSystem by retke, aka El Laggron
import discord
import logging
import asyncio
import re

from io import BytesIO
from typing import Optional
from asyncio import TimeoutError as AsyncTimeoutError
from abc import ABC
from datetime import datetime, timedelta
from laggron_utils.logging import close_logger, DisabledConsoleOutput

from redbot.core import commands, Config, checks
from redbot.core.commands.converter import TimedeltaConverter
from redbot.core.i18n import Translator, cog_i18n
from redbot.core.utils import predicates, menus, mod
from redbot.core.utils.chat_formatting import pagify

from . import errors
from .api import API, UnavailableMember
from .automod import AutomodMixin
from .cache import MemoryCache
from .converters import AdvancedMemberSelect
from .settings import SettingsMixin

log = logging.getLogger("red.laggron.warnsystem")
_ = Translator("WarnSystem", __file__)
BaseCog = getattr(commands, "Cog", object)

# Red 3.0 backwards compatibility, thanks Sinbad
listener = getattr(commands.Cog, "listener", None)
if listener is None:

    def listener(name=None):
        return lambda x: x


def pretty_date(time: datetime):
    """
    Get a datetime object and return a pretty string like 'an hour ago',
    'Yesterday', '3 months ago', 'just now', etc

    This is based on this answer, modified for i18n compatibility:
    https://stackoverflow.com/questions/1551382/user-friendly-time-format-in-python
    """

    def text(amount: float, unit: tuple):
        amount = round(amount)
        if amount > 1:
            unit = unit[1]
        else:
            unit = unit[0]
        return _("{amount} {unit} ago.").format(amount=amount, unit=unit)

    units_name = {
        0: (_("year"), _("years")),
        1: (_("month"), _("months")),
        2: (_("week"), _("weeks")),
        3: (_("day"), _("days")),
        4: (_("hour"), _("hours")),
        5: (_("minute"), _("minutes")),
        6: (_("second"), _("seconds")),
    }
    now = datetime.now()
    diff = now - time
    second_diff = diff.seconds
    day_diff = diff.days
    if day_diff < 0:
        return ""
    if day_diff == 0:
        if second_diff < 10:
            return _("Just now")
        if second_diff < 60:
            return text(second_diff, units_name[6])
        if second_diff < 120:
            return _("A minute ago")
        if second_diff < 3600:
            return text(second_diff / 60, units_name[5])
        if second_diff < 7200:
            return _("An hour ago")
        if second_diff < 86400:
            return text(second_diff / 3600, units_name[4])
    if day_diff == 1:
        return _("Yesterday")
    if day_diff < 7:
        return text(day_diff, units_name[3])
    if day_diff < 31:
        return text(day_diff / 7, units_name[2])
    if day_diff < 365:
        return text(day_diff / 30, units_name[1])
    return text(day_diff / 365, units_name[0])


# Red 3.1 backwards compatibility
try:
    from redbot.core.utils.chat_formatting import text_to_file
except ImportError:
    from io import BytesIO

    log.warn("Outdated redbot, consider updating.")
    # I'm the author of this function but it was made for Cog-Creators
    # Source: https://github.com/Cog-Creators/Red-DiscordBot/blob/V3/develop/redbot/core/utils/chat_formatting.py#L478
    def text_to_file(
        text: str, filename: str = "file.txt", *, spoiler: bool = False, encoding: str = "utf-8"
    ):
        file = BytesIO(text.encode(encoding))
        return discord.File(file, filename, spoiler=spoiler)


EMBED_MODLOG = lambda x: _("A member got a level {} warning.").format(x)
EMBED_USER = lambda x: _("The moderation team set you a level {} warning.").format(x)


class CompositeMetaClass(type(commands.Cog), type(ABC)):
    """
    This allows the metaclass used for proper type detection to
    coexist with discord.py's metaclass

    Credit to https://github.com/Cog-Creators/Red-DiscordBot (mod cog) for all mixin stuff.
    """

    pass


@cog_i18n(_)
class WarnSystem(SettingsMixin, AutomodMixin, BaseCog, metaclass=CompositeMetaClass):
    """
    An alternative to the Red core moderation system, providing a different system of moderation\
    similar to Dyno.

    Report a bug or ask a question: https://discord.gg/AVzjfpR
    Full documentation and FAQ: http://laggron.red/warnsystem.html
    """

    default_global = {
        "data_version": "0.0"  # will be edited after config update, current version is 1.0
    }
    default_guild = {
        "delete_message": False,  # if the [p]warn commands should delete the context message
        "show_mod": False,  # if the responsible mod should be revealed to the warned user
        "mute_role": None,  # the role used for mute
        "update_mute": False,  # if the bot should update perms of each new text channel/category
        "remove_roles": False,  # if the bot should remove all other roles on mute
        "respect_hierarchy": False,  # if the bot should check if the mod is allowed by hierarchy
        # TODO use bot settingfor respect_hierarchy ?
        "reinvite": True,  # if the bot should try to send an invite to an unbanned/kicked member
        "log_manual": False,  # if the bot should log manual kicks and bans
        "channels": {  # modlog channels
            "main": None,  # default
            "1": None,
            "2": None,
            "3": None,
            "4": None,
            "5": None,
        },
        "bandays": {  # the number of days of messages to delte in case of a ban/softban
            "softban": 7,
            "ban": 0,
        },
        "embed_description_modlog": {  # the description of each type of warn in modlog
            "1": EMBED_MODLOG(1),
            "2": EMBED_MODLOG(2),
            "3": EMBED_MODLOG(3),
            "4": EMBED_MODLOG(4),
            "5": EMBED_MODLOG(5),
        },
        "embed_description_user": {  # the description of each type of warn for the user
            "1": EMBED_USER(1),
            "2": EMBED_USER(2),
            "3": EMBED_USER(3),
            "4": EMBED_USER(4),
            "5": EMBED_USER(5),
        },
        "substitutions": {},
        "thumbnails": {  # image at the top right corner of an embed
            "1": "https://i.imgur.com/Bl62rGd.png",
            "2": "https://i.imgur.com/cVtzp1M.png",
            "3": "https://i.imgur.com/uhrYzyt.png",
            "4": "https://i.imgur.com/uhrYzyt.png",
            "5": "https://i.imgur.com/DfBvmic.png",
        },
        "colors": {  # color bar of an embed
            "1": 0xF4AA42,
            "2": 0xD1ED35,
            "3": 0xED9735,
            "4": 0xED6F35,
            "5": 0xFF4C4C,
        },
        "url": None,  # URL set for the title of all embeds
        "temporary_warns": {},  # list of temporary warns (need to unmute/unban after some time)
        "automod": {  # everything related to auto moderation
            "enabled": False,
            "antispam": {
                "enabled": False,
                "max_messages": 5,  # maximum number of messages allowed within the delay
                "delay": 2,  # in seconds
                "delay_before_action": 60,  # if triggered twice within this delay, take action
                "warn": {  # data of the warn
                    "level": 1,
                    "reason": "Sending messages too fast!",
                    "time": None,
                },
                "whitelist": [],
            },
            "regex_edited_messages": False,  # if the bot should check message edits
            "regex": {},  # all regex expressions
            "warnings": [],  # all automatic warns
        },
    }
    default_custom_member = {"x": []}  # cannot set a list as base group

    def __init__(self, bot):
        self.bot = bot

        self.data = Config.get_conf(self, 260, force_registration=True)
        self.data.register_global(**self.default_global)
        self.data.register_guild(**self.default_guild)
        try:
            self.data.init_custom("MODLOGS", 2)
        except AttributeError:
            pass
        self.data.register_custom("MODLOGS", **self.default_custom_member)

        self.cache = MemoryCache(self.bot, self.data)
        self.api = API(self.bot, self.data, self.cache)

        self.task: asyncio.Task

<<<<<<< HEAD
    __version__ = "1.4.0"
=======
    __version__ = "1.3.22"
>>>>>>> bac0f70d
    __author__ = ["retke (El Laggron)"]

    # helpers
    async def call_warn(self, ctx, level, member, reason=None, time=None, ban_days=None):
        """No need to repeat, let's do what's common to all 5 warnings."""
        reason = await self.api.format_reason(ctx.guild, reason)
        if reason and len(reason) > 2000:  # embed limits
            await ctx.send(
                _(
                    "The reason is too long for an embed.\n\n"
                    "*Tip: You can use Github Gist to write a long text formatted in Markdown, "
                    "create a new file with the extension `.md` at the end and write as if you "
                    "were on Discord.\n<https://gist.github.com/>*"
                    # I was paid $99999999 for this, you're welcome
                )
            )
            return
        try:
            fail = await self.api.warn(
                guild=ctx.guild,
                members=[member],
                author=ctx.author,
                level=level,
                reason=reason,
                time=time,
                ban_days=ban_days,
            )
            if fail:
                raise fail[0]
        except errors.MissingPermissions as e:
            await ctx.send(e)
        except errors.MemberTooHigh as e:
            await ctx.send(e)
        except errors.LostPermissions as e:
            await ctx.send(e)
        except errors.SuicidePrevention as e:
            await ctx.send(e)
        except errors.MissingMuteRole:
            await ctx.send(
                _(
                    "You need to set up the mute role before doing this.\n"
                    "Use the `[p]warnset mute` command for this."
                )
            )
        except errors.NotFound:
            await ctx.send(
                _(
                    "Please set up a modlog channel before warning a member.\n\n"
                    "**With WarnSystem**\n"
                    "*Use the `[p]warnset channel` command.*\n\n"
                    "**With Red Modlog**\n"
                    "*Load the `modlogs` cog and use the `[p]modlogset modlog` command.*"
                )
            )
        except errors.NotAllowedByHierarchy:
            is_admin = mod.is_admin_or_superior(self.bot, member)
            await ctx.send(
                _(
                    "You are not allowed to do this, {member} is higher than you in the role "
                    "hierarchy. You can only warn members which top role is lower than yours.\n\n"
                ).format(member=str(member))
                + (
                    _("You can disable this check by using the `[p]warnset hierarchy` command.")
                    if is_admin
                    else ""
                )
            )
        except discord.errors.NotFound:
            await ctx.send(_("Hackban failed: No user found."))
        else:
            if ctx.channel.permissions_for(ctx.guild.me).add_reactions:
                try:
                    await ctx.message.add_reaction("✅")
                except discord.errors.NotFound:
                    # retrigger or scheduler probably executed the command
                    pass
            else:
                await ctx.send(_("Done."))

    async def call_masswarn(
        self,
        ctx,
        level,
        members,
        unavailable_members,
        log_modlog,
        log_dm,
        take_action,
        reason=None,
        time=None,
        confirm=False,
    ):
        guild = ctx.guild
        message = None
        i = 0
        total_members = len(members)
        total_unavailable_members = len(unavailable_members)
        tick1 = "✅" if log_modlog else "❌"
        tick2 = "✅" if log_dm else "❌"
        tick3 = f"{'✅' if take_action else '❌'} Take action\n" if level != 1 else ""
        tick4 = f"{'✅' if time else '❌'} Time: " if (level == 2 or level == 5) else ""
        tick5 = "✅" if reason else "❌"
        time_str = (self.api._format_timedelta(time) + "\n") if time else ""

        async def update_count(count):
            nonlocal i
            i = count

        async def update_message():
            while True:
                nonlocal message
                content = _(
                    "Processing mass warning...\n"
                    "{i}/{total} {members} warned ({percent}%)\n\n"
                    "{tick1} Log to the modlog\n"
                    "{tick2} Send a DM to all members\n"
                    "{tick3}"
                    "{tick4} {time}\n"
                    "{tick5} Reason: {reason}"
                ).format(
                    i=i,
                    total=total_members + total_unavailable_members,
                    members=_("members") if i != 1 else _("member"),
                    percent=round((i / total_members) * 100, 2),
                    tick1=tick1,
                    tick2=tick2,
                    tick3=tick3,
                    tick4=tick4,
                    time=time_str,
                    tick5=tick5,
                    reason=reason or "Not set",
                )
                if message:
                    await message.edit(content=content)
                else:
                    message = await ctx.send(content)
                await asyncio.sleep(5)

        if unavailable_members and level < 5:
            await ctx.send(_("You can only use `--hackban-select` with a level 5 warn."))
            return
        reason = await self.api.format_reason(ctx.guild, reason)
        if (log_modlog or log_dm) and reason and len(reason) > 2000:  # embed limits
            await ctx.send(
                _(
                    "The reason is too long for an embed.\n\n"
                    "*Tip: You can use Github Gist to write a long text formatted in Markdown, "
                    "create a new file with the extension `.md` at the end and write as if you "
                    "were on Discord.\n<https://gist.github.com/>*"
                    # I was paid $99999999 for this, you're welcome
                )
            )
            return
        file = text_to_file(
            "\n".join([f"{str(x)} ({x.id})" for x in members + unavailable_members])
        )
        targets = []
        if members:
            targets.append(
                _("{total} {members} ({percent}% of the server)").format(
                    total=total_members,
                    members=_("members") if total_members > 1 else _("member"),
                    percent=round((total_members / len(guild.members) * 100), 2),
                )
            )
        if unavailable_members:
            targets.append(
                _("{total} {users} not in the server.").format(
                    total=total_unavailable_members,
                    users=_("users") if total_unavailable_members > 1 else _("user"),
                )
            )
        if not confirm:
            msg = await ctx.send(
                _(
                    "You're about to set a level {level} warning on {target}.\n\n"
                    "{tick1} Log to the modlog\n"
                    "{tick2} Send a DM to all members\n"
                    "{tick3}"
                    "{tick4} {time}\n"
                    "{tick5} Reason: {reason}\n\n{warning}"
                    "Continue?"
                ).format(
                    level=level,
                    target=_(" and ").join(targets),
                    tick1=tick1,
                    tick2=tick2,
                    tick3=tick3,
                    tick4=tick4,
                    time=time_str,
                    tick5=tick5,
                    reason=reason or _("Not set"),
                    warning=_(
                        ":warning: You're about to warn a lot of members! Avoid doing this to "
                        "prevent being rate limited by Discord, especially if you enabled DMs.\n\n"
                    )
                    if len(members) > 50 and level > 1
                    else "",
                ),
                file=file,
            )
            menus.start_adding_reactions(msg, predicates.ReactionPredicate.YES_OR_NO_EMOJIS)
            pred = predicates.ReactionPredicate.yes_or_no(msg, ctx.author)
            try:
                await self.bot.wait_for("reaction_add", check=pred, timeout=120)
            except AsyncTimeoutError:
                if ctx.guild.me.guild_permissions.manage_messages:
                    await msg.clear_reactions()
                else:
                    for reaction in msg.reactions():
                        await msg.remove_reaction(reaction, ctx.guild.me)
                return
            if not pred.result:
                await ctx.send(_("Mass warn cancelled."))
                return
            task = self.bot.loop.create_task(update_message())
        try:
            fails = await self.api.warn(
                guild=guild,
                members=members + unavailable_members,
                author=ctx.author,
                level=level,
                reason=reason,
                time=time,
                log_modlog=log_modlog,
                log_dm=log_dm,
                take_action=take_action,
                progress_tracker=update_count if not confirm else None,
            )
        except errors.MissingPermissions as e:
            await ctx.send(e)
        except errors.LostPermissions as e:
            await ctx.send(e)
        except errors.MissingMuteRole:
            if not confirm:
                await ctx.send(
                    _(
                        "You need to set up the mute role before doing this.\n"
                        "Use the `[p]warnset mute` command for this."
                    )
                )
        except errors.NotFound:
            if not confirm:
                await ctx.send(
                    _(
                        "Please set up a modlog channel before warning a member.\n\n"
                        "**With WarnSystem**\n"
                        "*Use the `[p]warnset channel` command.*\n\n"
                        "**With Red Modlog**\n"
                        "*Load the `modlogs` cog and use the `[p]modlogset modlog` command.*"
                    )
                )
        else:
            if not confirm:
                if fails:
                    await ctx.send(
                        _("Done! {failed} {members} out of {total} couldn't be warned.").format(
                            failed=len(fails),
                            members=_("members") if len(fails) > 1 else _("member"),
                            total=total_members,
                        )
                    )
                else:
                    await ctx.send(
                        _("Done! {total} {members} successfully warned.").format(
                            total=total_members,
                            members=_("members") if total_members > 1 else _("member"),
                        )
                    )
            else:
                try:
                    await ctx.message.add_reaction("✅")
                except discord.errors.HTTPException:
                    pass
        finally:
            if not confirm:
                task.cancel()
            if message:
                await message.delete()

    # all warning commands
    @commands.group(invoke_without_command=True, name="warn")
    @checks.mod_or_permissions(administrator=True)
    @commands.guild_only()
    async def _warn(self, ctx: commands.Context, member: discord.Member, *, reason: str = None):
        """
        Take actions against a user and log it.
        The warned user will receive a DM.

        If not given, the warn level will be 1.
        """
        await self.call_warn(ctx, 1, member, reason)

    @_warn.command(name="1", aliases=["simple"])
    @checks.mod_or_permissions(administrator=True)
    async def warn_1(self, ctx: commands.Context, member: discord.Member, *, reason: str = None):
        """
        Set a simple warning on a user.

        Note: You can either call `[p]warn 1` or `[p]warn`.
        """
        await self.call_warn(ctx, 1, member, reason)

    @_warn.command(name="2", aliases=["mute"])
    @checks.mod_or_permissions(administrator=True)
    async def warn_2(
        self,
        ctx: commands.Context,
        member: discord.Member,
        time: Optional[TimedeltaConverter],
        *,
        reason: str = None,
    ):
        """
        Mute the user in all channels, including voice channels.

        This mute will use a role that will automatically be created, if it was not already done.
        Feel free to edit the role's permissions and move it in the roles hierarchy.

        You can set a timed mute by providing a valid time before the reason.

        Examples:
        - `[p]warn 2 @user 30m`: 30 minutes mute
        - `[p]warn 2 @user 5h Spam`: 5 hours mute for the reason "Spam"
        - `[p]warn 2 @user Advertising`: Infinite mute for the reason "Advertising"
        """
        await self.call_warn(ctx, 2, member, reason, time)

    @_warn.command(name="3", aliases=["kick"])
    @checks.mod_or_permissions(administrator=True)
    async def warn_3(self, ctx: commands.Context, member: discord.Member, *, reason: str = None):
        """
        Kick the member from the server.
        """
        await self.call_warn(ctx, 3, member, reason)

    @_warn.command(name="4", aliases=["softban"])
    @checks.mod_or_permissions(administrator=True)
    async def warn_4(self, ctx: commands.Context, member: discord.Member, *, reason: str = None):
        """
        Softban the member from the server.

        This means that the user will be banned and immediately unbanned, so it will purge their\
        messages in all channels.

        It will delete 7 days of messages by default, but you can edit this with the\
        `[p]warnset bandays` command.
        """
        await self.call_warn(ctx, 4, member, reason)

    @_warn.command(name="5", aliases=["ban"], usage="<member> [time] <reason>")
    @checks.mod_or_permissions(administrator=True)
    async def warn_5(
        self,
        ctx: commands.Context,
        member: UnavailableMember,
        time: Optional[TimedeltaConverter],
        *,
        reason: str = None,
    ):
        """
        Ban the member from the server.

        This ban can be a normal ban, a temporary ban or a hack ban (bans a user not in the\
        server).
        It won't delete messages by default, but you can edit this with the `[p]warnset bandays`\
        command.

        If you want to perform a temporary ban, provide the time before the reason. A hack ban\
        needs a user ID, you can get it with the Developer mode (enable it in the Appearance tab\
        of the user settings, then right click on the user and select "Copy ID").

        Examples:
        - `[p]warn 5 @user`: Ban for no reason :c
        - `[p]warn 5 @user 7d Insults`: 7 days ban for the reason "Insults"
        - `[p]warn 5 012345678987654321 Advertising and leave`: Ban the user with the ID provided\
        while they're not in the server for the reason "Advertising and leave" (if the user shares\
        another server with the bot, a DM will be sent).
        """
        await self.call_warn(ctx, 5, member, reason, time)

    @commands.group(invoke_without_command=True)
    @commands.guild_only()
    @checks.mod_or_permissions(administrator=True)
    @commands.cooldown(1, 10, commands.BucketType.guild)
    async def masswarn(self, ctx, *selection: str):
        """
        Perform a warn on multiple members at once.

        To select members, you have to use UNIX-like flags to add conditions\
        which will be checked for each member.

        Example: `[p]masswarn 3 --take-action --send-dm --has-role "Danger"\
        --joined-after "May 2019" --reason "Cleaning dangerous members"`

        To get the full list of flags and how to use them, please read the\
        wiki: https://laggrons-dumb-cogs.readthedocs.io/
        """
        if not selection:
            await ctx.send_help()
            return
        try:
            selection = await AdvancedMemberSelect().convert(ctx, selection)
        except commands.BadArgument as e:
            await ctx.send(e)
            return
        await self.call_masswarn(
            ctx,
            1,
            selection.members,
            selection.unavailable_members,
            selection.send_modlog,
            selection.send_dm,
            selection.take_action,
            selection.reason,
            None,
            selection.confirm,
        )

    @masswarn.command(name="1", aliases=["simple"])
    @checks.mod_or_permissions(administrator=True)
    async def masswarn_1(self, ctx, *selection: str):
        """
        Perform a simple mass warning.
        """
        if not selection:
            await ctx.send_help()
            return
        try:
            selection = await AdvancedMemberSelect().convert(ctx, selection)
        except commands.BadArgument as e:
            await ctx.send(e)
            return
        await self.call_masswarn(
            ctx,
            1,
            selection.members,
            selection.unavailable_members,
            selection.send_modlog,
            selection.send_dm,
            selection.take_action,
            selection.reason,
            None,
            selection.confirm,
        )

    @masswarn.command(name="2", aliases=["mute"])
    @checks.mod_or_permissions(administrator=True)
    async def masswarn_2(self, ctx, *selection: str):
        """
        Perform a mass mute.

        You can provide a duration with the `--time` flag, the format is the same as the simple\
        level 2 warning.
        """
        if not selection:
            await ctx.send_help()
            return
        try:
            selection = await AdvancedMemberSelect().convert(ctx, selection)
        except commands.BadArgument as e:
            await ctx.send(e)
            return
        await self.call_masswarn(
            ctx,
            2,
            selection.members,
            selection.unavailable_members,
            selection.send_modlog,
            selection.send_dm,
            selection.take_action,
            selection.reason,
            selection.time,
            selection.confirm,
        )

    @masswarn.command(name="3", aliases=["kick"])
    @checks.mod_or_permissions(administrator=True)
    async def masswarn_3(self, ctx, *selection: str):
        """
        Perform a mass kick.
        """
        if not selection:
            await ctx.send_help()
            return
        try:
            selection = await AdvancedMemberSelect().convert(ctx, selection)
        except commands.BadArgument as e:
            await ctx.send(e)
            return
        await self.call_masswarn(
            ctx,
            3,
            selection.members,
            selection.unavailable_members,
            selection.send_modlog,
            selection.send_dm,
            selection.take_action,
            selection.reason,
            None,
            selection.confirm,
        )

    @masswarn.command(name="4", aliases=["softban"])
    @checks.mod_or_permissions(administrator=True)
    async def masswarn_4(self, ctx, *selection: str):
        """
        Perform a mass softban.
        """
        if not selection:
            await ctx.send_help()
            return
        try:
            selection = await AdvancedMemberSelect().convert(ctx, selection)
        except commands.BadArgument as e:
            await ctx.send(e)
            return
        await self.call_masswarn(
            ctx,
            4,
            selection.members,
            selection.unavailable_members,
            selection.send_modlog,
            selection.send_dm,
            selection.take_action,
            selection.reason,
            None,
            selection.confirm,
        )

    @masswarn.command(name="5", aliases=["ban"])
    @checks.mod_or_permissions(administrator=True)
    async def masswarn_5(self, ctx, *selection: str):
        """
        Perform a mass ban.

        You can provide a duration with the `--time` flag, the format is the same as the simple\
        level 5 warning.
        """
        if not selection:
            await ctx.send_help()
            return
        try:
            selection = await AdvancedMemberSelect().convert(ctx, selection)
        except commands.BadArgument as e:
            await ctx.send(e)
            return
        await self.call_masswarn(
            ctx,
            5,
            selection.members,
            selection.unavailable_members,
            selection.send_modlog,
            selection.send_dm,
            selection.take_action,
            selection.reason,
            selection.time,
            selection.confirm,
        )

    @commands.command()
    @commands.guild_only()
    @commands.bot_has_permissions(add_reactions=True, manage_messages=True)
    @commands.cooldown(1, 3, commands.BucketType.member)
    async def warnings(
        self, ctx: commands.Context, user: UnavailableMember = None, index: int = 0
    ):
        """
        Shows all warnings of a member.

        This command can be used by everyone, but only moderators can see other's warnings.
        Moderators can also edit or delete warnings by using the reactions.
        """
        if not user:
            await ctx.send_help()
            return
        if (
            not (
                await mod.is_mod_or_superior(self.bot, ctx.author)
                or ctx.author.guild_permissions.kick_members
            )
            and user != ctx.author
        ):
            await ctx.send(_("You are not allowed to see other's warnings!"))
            return
        cases = await self.api.get_all_cases(ctx.guild, user)
        if not cases:
            await ctx.send(_("That member was never warned."))
            return
        if 0 < index < len(cases):
            await ctx.send(_("That case doesn't exist."))
            return

        total = lambda level: len([x for x in cases if x["level"] == level])
        warning_str = lambda level, plural: {
            1: (_("Warning"), _("Warnings")),
            2: (_("Mute"), _("Mutes")),
            3: (_("Kick"), _("Kicks")),
            4: (_("Softban"), _("Softbans")),
            5: (_("Ban"), _("Bans")),
        }.get(level, _("unknown"))[1 if plural else 0]

        embeds = []
        msg = []
        for i in range(6):
            total_warns = total(i)
            if total_warns > 0:
                msg.append(f"{warning_str(i, total_warns > 1)}: {total_warns}")
        warn_field = "\n".join(msg) if len(msg) > 1 else msg[0]
        warn_list = []
        for case in cases[:-10:-1]:
            level = case["level"]
            reason = str(case["reason"]).splitlines()
            if len(reason) > 1:
                reason = reason[0] + "..."
            else:
                reason = reason[0]
            date = pretty_date(self.api._get_datetime(case["time"]))
            text = f"**{warning_str(level, False)}:** {reason} • *{date}*\n"
            if len("".join(warn_list + [text])) > 1024:  # embed limits
                break
            else:
                warn_list.append(text)
        embed = discord.Embed(description=_("User modlog summary."))
        embed.set_author(name=f"{user} | {user.id}", icon_url=user.avatar_url)
        embed.add_field(
            name=_("Total number of warnings: ") + str(len(cases)), value=warn_field, inline=False
        )
        embed.add_field(
            name=_("{len} last warnings").format(len=len(warn_list))
            if len(warn_list) > 1
            else _("Last warning"),
            value="".join(warn_list),
            inline=False,
        )
        embed.set_footer(text=_("Click on the reactions to scroll through the warnings"))
        embed.colour = user.top_role.colour
        embeds.append(embed)

        for i, case in enumerate(cases):
            level = case["level"]
            moderator = ctx.guild.get_member(case["author"])
            moderator = "ID: " + str(case["author"]) if not moderator else moderator.mention

            time = self.api._get_datetime(case["time"])
            embed = discord.Embed(
                description=_("Case #{number} informations").format(number=i + 1)
            )
            embed.set_author(name=f"{user} | {user.id}", icon_url=user.avatar_url)
            embed.add_field(
                name=_("Level"), value=f"{warning_str(level, False)} ({level})", inline=True
            )
            embed.add_field(name=_("Moderator"), value=moderator, inline=True)
            if case["duration"]:
                duration = self.api._get_timedelta(case["duration"])
                embed.add_field(
                    name=_("Duration"),
                    value=_("{duration}\n(Until {date})").format(
                        duration=self.api._format_timedelta(duration),
                        date=self.api._format_datetime(time + duration),
                    ),
                )
            embed.add_field(name=_("Reason"), value=case["reason"], inline=False),
            embed.timestamp = time
            embed.colour = await self.data.guild(ctx.guild).colors.get_raw(level)
            embeds.append(embed)

        controls = {"⬅": menus.prev_page, "❌": menus.close_menu, "➡": menus.next_page}
        if await mod.is_mod_or_superior(self.bot, ctx.author):
            controls.update({"✏": self._edit_case, "🗑": self._delete_case})

        await menus.menu(
            ctx=ctx, pages=embeds, controls=controls, message=None, page=index, timeout=60
        )

    async def _edit_case(
        self,
        ctx: commands.Context,
        pages: list,
        controls: dict,
        message: discord.Message,
        page: int,
        timeout: float,
        emoji: str,
    ):
        """
        Edit a case, this is linked to the warnings menu system.
        """

        async def edit_message(channel_id: int, message_id: int, new_reason: str):
            channel: discord.TextChannel = guild.get_channel(channel_id)
            if channel is None:
                log.warn(
                    f"[Guild {guild.id}] Failed to edit modlog message. "
                    f"Channel {channel_id} not found."
                )
                return False
            try:
                message: discord.Message = await channel.fetch_message(message_id)
            except discord.errors.NotFound:
                log.warn(
                    f"[Guild {guild.id}] Failed to edit modlog message. "
                    f"Message {message_id} in channel {channel.id} not found."
                )
                return False
            except discord.errors.Forbidden:
                log.warn(
                    f"[Guild {guild.id}] Failed to edit modlog message. "
                    f"No permissions to fetch messages in channel {channel.id}."
                )
                return False
            except discord.errors.HTTPException as e:
                log.error(
                    f"[Guild {guild.id}] Failed to edit modlog message. API exception raised.",
                    exc_info=e,
                )
                return False
            try:
                embed: discord.Embed = message.embeds[0]
                embed.set_field_at(
                    len(embed.fields) - 2, name=_("Reason"), value=new_reason, inline=False
                )
            except IndexError as e:
                log.error(
                    f"[Guild {guild.id}] Failed to edit modlog message. Embed is malformed.",
                    exc_info=e,
                )
                return False
            try:
                await message.edit(embed=embed)
            except discord.errors.HTTPException as e:
                log.error(
                    f"[Guild {guild.id}] Failed to edit modlog message. "
                    "Unknown error when attempting message edition.",
                    exc_info=e,
                )
                return False
            return True

        guild = ctx.guild
        if page == 0:
            # first page, no case to edit
            await message.remove_reaction(emoji, ctx.author)
            return await menus.menu(
                ctx, pages, controls, message=message, page=page, timeout=timeout
            )
        await message.clear_reactions()
        try:
            old_embed = message.embeds[0]
        except IndexError:
            return
        embed = discord.Embed()
        member_id = int(
            re.match(r"(?:.*#[0-9]{4})(?: \| )([0-9]{15,21})", old_embed.author.name).group(1)
        )
        member = self.bot.get_user(member_id) or UnavailableMember(
            self.bot, guild._state, member_id
        )
        embed.clear_fields()
        embed.description = _(
            "Case #{number} edition.\n\n**Please type the new reason to set**"
        ).format(number=page)
        embed.set_footer(text=_("You have two minutes to type your text in the chat."))
        case = (await self.data.custom("MODLOGS", guild.id, member.id).x())[page - 1]
        await message.edit(embed=embed)
        try:
            response = await self.bot.wait_for(
                "message", check=predicates.MessagePredicate.same_context(ctx), timeout=120
            )
        except AsyncTimeoutError:
            await message.delete()
            return
        case = (await self.data.custom("MODLOGS", guild.id, member.id).x())[page - 1]
        new_reason = await self.api.format_reason(guild, response.content)
        embed.description = _("Case #{number} edition.").format(number=page)
        embed.add_field(name=_("Old reason"), value=case["reason"], inline=False)
        embed.add_field(name=_("New reason"), value=new_reason, inline=False)
        embed.set_footer(text=_("Click on ✅ to confirm the changes."))
        await message.edit(embed=embed)
        menus.start_adding_reactions(message, predicates.ReactionPredicate.YES_OR_NO_EMOJIS)
        pred = predicates.ReactionPredicate.yes_or_no(message, ctx.author)
        try:
            await ctx.bot.wait_for("reaction_add", check=pred, timeout=30)
        except AsyncTimeoutError:
            await message.clear_reactions()
            await message.edit(content=_("Question timed out."), embed=None)
            return
        if pred.result:
            async with self.data.custom("MODLOGS", guild.id, member.id).x() as logs:
                logs[page - 1]["reason"] = new_reason
                try:
                    channel_id, message_id = logs[page - 1]["modlog_message"].values()
                except KeyError:
                    result = None
                else:
                    result = await edit_message(channel_id, message_id, new_reason)
            await message.clear_reactions()
            text = _("The reason was successfully edited!\n")
            if result is False:
                text += _("*The modlog message couldn't be edited. Check your logs for details.*")
            await message.edit(content=text, embed=None)
        else:
            await message.clear_reactions()
            await message.edit(content=_("The reason was not edited."), embed=None)

    async def _delete_case(
        self,
        ctx: commands.Context,
        pages: list,
        controls: dict,
        message: discord.Message,
        page: int,
        timeout: float,
        emoji: str,
    ):
        """
        Remove a case, this is linked to the warning system.
        """

        async def delete_message(channel_id: int, message_id: int):
            channel: discord.TextChannel = guild.get_channel(channel_id)
            if channel is None:
                log.warn(
                    f"[Guild {guild.id}] Failed to delete modlog message. "
                    f"Channel {channel_id} not found."
                )
                return False
            try:
                message: discord.Message = await channel.fetch_message(message_id)
            except discord.errors.NotFound:
                log.warn(
                    f"[Guild {guild.id}] Failed to delete modlog message. "
                    f"Message {message_id} in channel {channel.id} not found."
                )
                return False
            except discord.errors.Forbidden:
                log.warn(
                    f"[Guild {guild.id}] Failed to delete modlog message. "
                    f"No permissions to fetch messages in channel {channel.id}."
                )
                return False
            except discord.errors.HTTPException as e:
                log.error(
                    f"[Guild {guild.id}] Failed to delete modlog message. API exception raised.",
                    exc_info=e,
                )
                return False
            try:
                await message.delete()
            except discord.errors.HTTPException as e:
                log.error(
                    f"[Guild {guild.id}] Failed to delete modlog message. "
                    "Unknown error when attempting message deletion.",
                    exc_info=e,
                )
                return False
            return True

        guild = ctx.guild
        await message.clear_reactions()
        try:
            old_embed = message.embeds[0]
        except IndexError:
            return
        embed = discord.Embed()
        member_id = int(
            re.match(r"(?:.*#[0-9]{4})(?: \| )([0-9]{15,21})", old_embed.author.name).group(1)
        )
        member = self.bot.get_user(member_id) or UnavailableMember(
            self.bot, guild._state, member_id
        )
        if page == 0:
            # no warning specified, mod wants to completly clear the member
            embed.colour = 0xEE2B2B
            embed.description = _(
                "Member {member}'s clearance. By selecting ❌ on the user modlog summary, you can "
                "remove all warnings given to {member}. __All levels and notes are affected.__\n"
                "**Click on the reaction to confirm the removal of the entire user's modlog. "
                "This cannot be undone.**"
            ).format(member=str(member))
        else:
            level = int(re.match(r".*\(([0-9]*)\)", old_embed.fields[0].value).group(1))
            can_unmute = False
            add_roles = False
            if level == 2:
                mute_role = guild.get_role(await self.cache.get_mute_role(guild))
                member = guild.get_member(member.id)
                if member:
                    if mute_role and mute_role in member.roles:
                        can_unmute = True
                    add_roles = await self.data.guild(guild).remove_roles()
            description = _(
                "Case #{number} deletion.\n**Click on the reaction to confirm your action.**"
            ).format(number=page)
            if can_unmute or add_roles:
                description += _("\nNote: Deleting the case will also do the following:")
                if can_unmute:
                    description += _("\n- unmute the member")
                if add_roles:
                    description += _("\n- add all roles back to the member")
            embed.description = description
        await message.edit(embed=embed)
        menus.start_adding_reactions(message, predicates.ReactionPredicate.YES_OR_NO_EMOJIS)
        pred = predicates.ReactionPredicate.yes_or_no(message, ctx.author)
        try:
            await ctx.bot.wait_for("reaction_add", check=pred, timeout=30)
        except AsyncTimeoutError:
            await message.clear_reactions()
            await message.edit(content=_("Question timed out."), embed=None)
            return
        if not pred.result:
            await message.clear_reactions()
            await message.edit(content=_("Nothing was removed."), embed=None)
            return
        if page == 0:
            # removing entire modlog
            await self.data.custom("MODLOGS", guild.id, member.id).x.set([])
            log.debug(f"[Guild {guild.id}] Cleared modlog of member {member} (ID: {member.id}).")
            await message.clear_reactions()
            await message.edit(content=_("User modlog cleared."), embed=None)
            return
        async with self.data.custom("MODLOGS", guild.id, member.id).x() as logs:
            try:
                roles = logs[page - 1]["roles"]
            except KeyError:
                roles = []
            try:
                channel_id, message_id = logs[page - 1]["modlog_message"].values()
            except KeyError:
                result = None
            else:
                result = await delete_message(channel_id, message_id)
            logs.remove(logs[page - 1])
        log.debug(
            f"[Guild {guild.id}] Removed case #{page} from member {member} (ID: {member.id})."
        )
        await message.clear_reactions()
        if can_unmute:
            await member.remove_roles(
                mute_role,
                reason=_("Warning deleted by {author}").format(
                    author=f"{str(ctx.author)} (ID: {ctx.author.id})"
                ),
            )
        if roles:
            roles = [guild.get_role(x) for x in roles]
            await member.add_roles(*roles, reason=_("Adding removed roles back after unmute."))
        text = _("The case was successfully deleted!")
        if result is False:
            text += _("*The modlog message couldn't be deleted. Check your logs for details.*")
        await message.edit(content=_("The case was successfully deleted!"), embed=None)

    @commands.command()
    @checks.mod_or_permissions(kick_members=True)
    @commands.cooldown(1, 10, commands.BucketType.channel)
    async def warnlist(self, ctx: commands.Context, short: bool = False):
        """
        List the latest warnings issued on the server.
        """
        guild = ctx.guild
        full_text = ""
        warns = await self.api.get_all_cases(guild)
        if not warns:
            await ctx.send(_("No warnings have been issued in this server yet."))
            return
        for i, warn in enumerate(warns, start=1):
            text = _(
                "--- Case {number} ---\n"
                "Member:    {member} (ID: {member.id})\n"
                "Level:     {level}\n"
                "Reason:    {reason}\n"
                "Author:    {author} (ID: {author.id})\n"
                "Date:      {time}\n"
            ).format(number=i, **warn)
            if warn["duration"]:
                duration = self.api._get_timedelta(warn["duration"])
                text += _("Duration:  {duration}\nUntil:     {until}\n").format(
                    duration=self.api._format_timedelta(duration),
                    until=self.api._format_datetime(warn["time"] + duration),
                )
            text += "\n\n"
            full_text = text + full_text
        pages = [
            x for x in pagify(full_text, delims=["\n\n", "\n"], priority=True, page_length=1900)
        ]
        total_pages = len(pages)
        total_warns = len(warns)
        pages = [
            f"```yml\n{x}```\n"
            + _("{total} warnings. Page {i}/{pages}").format(
                total=total_warns, i=i, pages=total_pages
            )
            for i, x in enumerate(pages, start=1)
        ]
        await menus.menu(ctx=ctx, pages=pages, controls=menus.DEFAULT_CONTROLS, timeout=60)

    @commands.command()
    @checks.mod_or_permissions(manage_roles=True)
    async def wsunmute(self, ctx: commands.Context, member: discord.Member):
        """
        Unmute a member muted with WarnSystem.

        If the member's roles were removed, they will be granted back.

        *wsunmute = WarnSystem unmute. Feel free to add an alias.*
        """
        guild = ctx.guild
        mute_role = guild.get_role(await self.cache.get_mute_role(guild))
        if not mute_role:
            await ctx.send(_("The mute role is not set or lost."))
            return
        if mute_role not in member.roles:
            await ctx.send(_("That member isn't muted."))
            return
        case = await self.cache.get_temp_action(guild, member)
        if case and case["level"] == 2:
            roles = case["roles"]
            await self.cache.remove_temp_action(guild, member)
        else:
            cases = await self.api.get_all_cases(guild, member)
            roles = []
            for data in cases[::-1]:
                if data["level"] == 2:
                    try:
                        roles = data["roles"]
                    except KeyError:
                        continue
                    break
        await member.remove_roles(
            mute_role,
            reason=_("[WarnSystem] Member unmuted by {author} (ID: {author.id})").format(
                author=ctx.author
            ),
        )
        roles = list(filter(None, [guild.get_role(x) for x in roles]))
        if not roles:
            await ctx.send(_("Member unmuted."))
            return
        await ctx.send(
            _("Member unmuted. {len_roles} roles to reassign...").format(len_roles=len(roles))
        )
        async with ctx.typing():
            fails = []
            for role in roles:
                try:
                    await member.add_roles(role)
                except discord.errors.HTTPException as e:
                    log.error(
                        f"Failed to reapply role {role} ({role.id}) on guild {guild} "
                        f"({guild.id}) after unmute.",
                        exc_info=e,
                    )
                    fails.append(role)
        text = _("Done.")
        if fails:
            text.append(_("\n\nFailed to add {fails}/{len_roles} roles back:\n"))
            for role in fails:
                text.append(f"- {role.name}\n")
        for page in pagify(text):
            await ctx.send(page)

    @commands.command()
    @checks.mod_or_permissions(ban_members=True)
    async def wsunban(self, ctx: commands.Context, member: UnavailableMember):
        """
        Unban a member banned with WarnSystem.

        *wsunban = WarnSystem unban. Feel free to add an alias.*
        """
        guild = ctx.guild
        bans = await guild.bans()
        if member.id not in [x.user.id for x in bans]:
            await ctx.send(_("That user is not banned."))
            return
        try:
            await guild.unban(member)
        except discord.errors.HTTPException as e:
            await ctx.send(_("Failed to unban the given member. Check your logs for details."))
            log.error(f"Can't unban user {member.id} from guild {guild} ({guild.id})", exc_info=e)
            return
        case = await self.cache.get_temp_action(guild, member)
        if case and case["level"] == 5:
            await self.cache.remove_temp_action(guild, member)
        await ctx.send(_("User unbanned."))

    @commands.command(hidden=True)
    async def warnsysteminfo(self, ctx):
        """
        Get informations about the cog.
        """
        await ctx.send(
            _(
                "Laggron's Dumb Cogs V3 - warnsystem\n\n"
                "Version: {0.__version__}\n"
                "Author: {0.__author__[0]}\n\n"
                "Github repository: https://github.com/retke/Laggrons-Dumb-Cogs/tree/v3\n"
                "Discord server: https://discord.gg/AVzjfpR\n"
                "Documentation: http://laggrons-dumb-cogs.readthedocs.io/\n"
                "Help translating the cog: https://crowdin.com/project/laggrons-dumb-cogs/\n\n"
                "Support my work on Patreon: https://www.patreon.com/retke"
            ).format(self)
        )

    @listener()
    async def on_member_unban(self, guild: discord.Guild, user: discord.User):
        # if a member gets unbanned, we check if he was temp banned with warnsystem
        # if it was, we remove the case so it won't unban him a second time
        warns = await self.cache.get_temp_action(guild)
        to_remove = []  # there can be multiple temp bans, let's not question the moderators
        for member, data in warns.items():
            if data["level"] == 2 or int(member) != user.id:
                continue
            to_remove.append(UnavailableMember(self.bot, guild._state, member))
        if to_remove:
            await self.cache.bulk_remove_temp_action(guild, to_remove)
            log.info(
                f"[Guild {guild.id}] The temporary ban of user {user} (ID: {user.id}) "
                "was cancelled due to his manual unban."
            )

    @listener()
    async def on_member_update(self, before: discord.Member, after: discord.Member):
        guild = after.guild
        mute_role = guild.get_role(await self.cache.get_mute_role(guild))
        if not mute_role:
            return
        if not (mute_role in before.roles and mute_role not in after.roles):
            return
        if after.id in self.cache.temp_actions:
            await self.cache.remove_temp_action(guild, after)
            log.info(
                f"[Guild {guild.id}] The temporary mute of member {after} (ID: {after.id}) "
                "was ended due to a manual unmute (role removed)."
            )

    @listener()
    async def on_guild_channel_create(self, channel: discord.abc.GuildChannel):
        guild = channel.guild
        if isinstance(channel, discord.VoiceChannel):
            return
        if not await self.data.guild(guild).update_mute():
            return
        role = guild.get_role(await self.cache.get_mute_role(guild))
        if not role:
            return
        try:
            await channel.set_permissions(
                role,
                send_messages=False,
                add_reactions=False,
                reason=_(
                    "Updating channel settings so the mute role will work here. "
                    "Disable the auto-update with [p]warnset autoupdate"
                ),
            )
        except discord.errors.Forbidden:
            log.warn(
                f"[Guild {guild.id}] Couldn't update permissions of new channel {channel.name} "
                f"(ID: {channel.id}) due to a permission error."
            )
        except discord.errors.HTTPException as e:
            log.error(
                f"[Guild {guild.id}] Couldn't update permissions of new channel {channel.name} "
                f"(ID: {channel.id}) due to an unknown error.",
                exc_info=e,
            )

    @listener()
    async def on_member_ban(self, guild: discord.Guild, member: discord.Member):
        await self.on_manual_action(guild, member, 5)

    @listener()
    async def on_member_remove(self, guild: discord.Guild, member: discord.Member):
        await self.on_manual_action(guild, member, 3)

    async def on_manual_action(self, guild: discord.Guild, member: discord.Member, level: int):
        # most of this code is from Cog-Creators, modlog cog
        # https://github.com/Cog-Creators/Red-DiscordBot/blob/bc21f779762ec9f460aecae525fdcd634f6c2d85/redbot/core/modlog.py#L68
        if not guild.me.guild_permissions.view_audit_log:
            return
        if not await self.data.guild(guild).log_manual():
            return
        # check for that before doing anything else, means WarnSystem isn't setup
        try:
            await self.api.get_modlog_channel(guild, level)
        except errors.NotFound:
            return
        when = datetime.utcnow()
        before = when + timedelta(minutes=1)
        after = when - timedelta(minutes=1)
        await asyncio.sleep(10)  # prevent small delays from causing a 5 minute delay on entry
        attempts = 0
        action = {
            3: discord.AuditLogAction.kick,
            5: discord.AuditLogAction.ban,
        }[level]
        # wait up to 15 min to find a matching case
        while attempts < 3:
            attempts += 1
            try:
                entry = await guild.audit_logs(action=action, before=before, after=after).find(
                    lambda e: e.target.id == member.id and after < e.created_at < before
                )
            except discord.Forbidden:
                break
            except discord.HTTPException:
                pass
            else:
                if entry:
                    if entry.user.id != guild.me.id:
                        # Don't create modlog entires for the bot's own bans, cogs do this.
                        mod, reason, date = entry.user, entry.reason, entry.created_at
                        if isinstance(member, discord.User):
                            member = UnavailableMember(self.bot, guild._state, member.id)
                        try:
                            await self.api.warn(
                                guild,
                                [member],
                                mod,
                                level,
                                reason,
                                date=date,
                                log_dm=True if level <= 2 else False,
                                take_action=False,
                            )
                        except Exception as e:
                            log.error(
                                f"[Guild {guild.id}] Failed to create a case "
                                "based on manual action. "
                                f"Member: {member} ({member.id}). Author: {mod} ({mod.id}). "
                                f"Reason: {reason}",
                                exc_info=e,
                            )
                    return
            await asyncio.sleep(300)

    @listener()
    async def on_command_error(self, ctx, error):
        if not isinstance(error, commands.CommandInvokeError):
            return
        if not ctx.command.cog_name == self.__class__.__name__:
            # That error doesn't belong to the cog
            return
        if isinstance(error, commands.MissingPermissions):
            await ctx.send(
                _(
                    "I need the `Add reactions` and `Manage messages` in the "
                    "current channel if you want to use this command."
                )
            )
            return
        with DisabledConsoleOutput(log):
            log.error(
                f"Exception in command '{ctx.command.qualified_name}'.\n\n",
                exc_info=error.original,
            )

    async def _red_get_data_for_user(self, *, user_id: int):
        readme = (
            "--- WarnSystem user data ---\n\n\n"
            "This cog is a tool for moderators and administrators for taking actions against "
            "members of their server and log it. You can read more about this cog here:\n"
            "https://github.com/retke/Laggrons-Dumb-Cogs/tree/v3/warnsystem#warnsystem\n\n"
            "As soon as a member is warned, the cog will store the following data:\n"
            "- User ID\n"
            "- Warn level (from 1 to 5: warn, mute, kick, softban, ban)\n"
            "- Warn reason\n"
            "- Warn author (responsible moderator. can be the bot in case of automated warns)\n"
            "- Date and time of the warn\n"
            "- Duration of the warn (only in case of a temporary mute/ban)\n"
            "- List of the roles the member had when he was muted "
            "(only for mutes since version 1.2)\n\n"
            "A list of files is provided, one for each server. The ID of the server is the name "
            "of the file. Servers without registered warnings are not included.\n\n"
            "Additonal notes:\n"
            "- The timezone for date and time is UTC.\n"
            "- For durations, the raw number of seconds is included.\n"
            "- The end date of a temp warn is obtained by adding the duration to the date.\n"
            "- The responsible moderator of a warn is not included, as this is private data.\n\n\n"
            "Author of WarnSystem: retke (El Laggron)\n"
            "Repo: https://github.com/retke/Laggrons-Dumb-Cogs\n"
            "Contact info is in the README of that repo.\n"
        )
        file = BytesIO()
        file.write(readme.encode("utf-8"))
        files = {"README": file}
        all_modlogs = await self.data.custom("MODLOGS").all()
        for guild_id, modlogs in all_modlogs.items():
            if str(user_id) not in modlogs:
                files[guild_id] = BytesIO()
            guild = self.bot.get_guild(int(guild_id))
            text = "Modlogs registered for server {guild}\n".format(
                guild=guild.name if guild else f"{guild_id} (not found)"
            )
            for i, modlog in enumerate(modlogs[str(user_id)]["x"]):
                text += (
                    "\n\n\n--- Case {number} ---\nLevel:     {level}\nReason:    {reason}\n"
                ).format(number=i + 1, **modlog)
                text += "Date:      {date}\n".format(
                    date=self.api._format_datetime(self.api._get_datetime(modlog["time"]))
                )
                if modlog["duration"]:
                    duration = self.api._get_timedelta(modlog["duration"])
                    text += "Duration:  {duration} (raw: {raw}s)\n".format(
                        duration=self.api._format_timedelta(duration),
                        raw=modlog["duration"],
                    )
                if modlog["roles"]:
                    text += "Roles:     {roles}\n".format(roles=", ".join(modlog["roles"]))
            file = BytesIO()
            file.write(text.encode("utf-8"))
            files[guild_id] = file
        return files

    async def red_get_data_for_user(self, *, user_id: int):
        try:
            data = await self._red_get_data_for_user(user_id=user_id)
        except Exception as e:
            log.error(
                f"User {user_id} has requested end user data but an exception occured!", exc_info=e
            )
            raise
        else:
            log.info(
                f"User {user_id} has requested end user data, which was successfully provided."
            )
            return data

    async def _red_delete_data_for_user(self, *, requester: str, user_id: int):
        allowed_requesters = ("discord_deleted_user",)
        if requester not in allowed_requesters:
            return False
        async with self.data.custom("MODLOGS").all() as all_modlogs:
            for guild_id, modlogs in all_modlogs.items():
                try:
                    del all_modlogs[guild_id][str(user_id)]
                except KeyError:
                    pass
        return True

    async def red_delete_data_for_user(self, *, requester: str, user_id: int):
        try:
            result = await self._red_delete_data_for_user(requester=requester, user_id=user_id)
        except Exception as e:
            log.error(
                f"User {user_id} has requested end user data deletion but an exception occured!",
                exc_info=e,
            )
            raise
        else:
            if result is True:
                log.info(
                    f"User {user_id} has requested end user data "
                    "deletion, which was successfully done."
                )

    # correctly unload the cog
    def __unload(self):
        self.cog_unload()

    def cog_unload(self):
        log.debug("Unloading cog...")

        # remove all handlers from the logger, this prevents adding
        # multiple times the same handler if the cog gets reloaded
        close_logger(log)

        # stop checking for unmute and unban
        self.task.cancel()
        self.api.disable_automod()<|MERGE_RESOLUTION|>--- conflicted
+++ resolved
@@ -227,11 +227,7 @@
 
         self.task: asyncio.Task
 
-<<<<<<< HEAD
     __version__ = "1.4.0"
-=======
-    __version__ = "1.3.22"
->>>>>>> bac0f70d
     __author__ = ["retke (El Laggron)"]
 
     # helpers
