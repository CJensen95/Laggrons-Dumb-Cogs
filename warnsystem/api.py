--- conflicted
+++ resolved
@@ -1309,15 +1309,9 @@
         if not guild:
             return False
         if member.bot:
-<<<<<<< HEAD
             return False
-        if guild.owner.id == member.id:
+        if guild.owner_id == member.id:
             return False
-=======
-            return
-        if guild.owner_id == member.id:
-            return
->>>>>>> 3c529d0e
         if not self.cache.is_automod_enabled(guild):
             return False
         if await self.bot.is_automod_immune(message):
