--- conflicted
+++ resolved
@@ -213,11 +213,7 @@
 
         if not members and not unavailable_members:
             raise BadArgument(_("The search could't find any member."))
-<<<<<<< HEAD
-        return members, unavailable_members
-=======
-        return members, args.confirm
->>>>>>> 4a9afbc2
+        return members, unavailavle_members, args.confirm
 
     def _regex(self, members: list, pattern: str, attribute: str):
         pattern = re.compile(pattern)
@@ -422,9 +418,7 @@
             self.take_action = args.take_action
             self.send_dm = args.send_dm
             self.send_modlog = args.send_modlog
-<<<<<<< HEAD
-            self.members, self.unavailable_members = await self.process_arguments(args)
-=======
-            self.members, self.confirm = await self.process_arguments(args)
->>>>>>> 4a9afbc2
+            self.members, self.unavailable_members, self.confirm = await self.process_arguments(
+                args
+            )
             return self