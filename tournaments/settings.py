--- conflicted
+++ resolved
@@ -1179,15 +1179,10 @@
                 roles[k] = role.name
         roles = _(
             "Participant : {participant}\n"
-<<<<<<< HEAD
             "Player : {player}\n"
             "Streamer : {streamer}\n"
             "T.O. : {to}\n"
-=======
-            "Streamer : {streamer}\n"
-            "T.O. : {to}\n"
             "Tester : {tester}\n"
->>>>>>> fcdedb8e
         ).format(**roles)
         baninfo = data["baninfo"] if data["baninfo"] else _("Not set.")
         stages = "\n".join([f"- {x}" for x in data["stages"]])
