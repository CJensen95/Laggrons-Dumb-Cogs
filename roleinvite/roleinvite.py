# RoleInvite by retke, aka El Laggron
import asyncio
import logging
import discord

from typing import TYPE_CHECKING

from redbot.core import commands
from redbot.core import Config
from redbot.core import checks
from redbot.core.i18n import cog_i18n, Translator
from redbot.core.utils.predicates import MessagePredicate
from redbot.core.utils.chat_formatting import pagify

# creating this before importing other modules allows to import the translator
<<<<<<< HEAD
_ = Translator("WarnSystem", __file__)
=======
_ = Translator("RoleInvite", __file__)
>>>>>>> 91c86c94

from .api import API
from . import errors

if TYPE_CHECKING:
    from .loggers import Log

log = None
BaseCog = getattr(commands, "Cog", object)


@cog_i18n(_)
class RoleInvite(BaseCog):
    """
    Server autorole following the invite the user used to join the server

    Report a bug or ask a question: https://discord.gg/AVzjfpR
    Full documentation and FAQ: https://laggrons-dumb-cogs.readthedocs.io/roleinvite.html
    """

<<<<<<< HEAD
=======
    def_global = {"enable_sentry": None}
>>>>>>> 91c86c94
    def_guild = {"invites": {}, "enabled": False}

    def __init__(self, bot):
        self.bot = bot

        self.data = Config.get_conf(self, 260)
<<<<<<< HEAD
=======
        self.data.register_global(**self.def_global)
>>>>>>> 91c86c94
        self.data.register_guild(**self.def_guild)

        self.api = API(bot, self.data)
        self.errors = errors
        self.sentry = None
        self.translator = _

        bot.loop.create_task(self.api.update_invites())

    __author__ = "retke (El Laggron)"
    __version__ = "2.0.0"
    __info__ = {
        "bot_version": "3.0.0b14",
        "description": (
            "Autorole based on the invite the user used.\n"
            "If the user joined using invite x, he will get "
            "a list of roles linked to invite x."
        ),
        "hidden": False,
        "install_msg": (
            "Thanks for installing roleinvite. Please check the wiki "
            "for all informations about the cog.\n"
            "https://laggrons-dumb-cogs.readthedocs.io/roleinvite.html\n"
            "Everything you need to know about setting up the cog is here.\n"
            "For a quick guide, type `[p]help RoleInvite`, just keep in mind "
            "that the bot needs the `Manage server` and the `Add roles` permissions."
        ),
        "required_cogs": [],
        "requirements": [],
        "short": "Autorole based on server's invites",
        "tags": ["autorole", "role", "join", "invite"],
    }

    def _set_log(self, sentry: "Log"):
        self.sentry = sentry
        global log
        log = logging.getLogger("laggron.roleinvite")
        # this is called now so the logger is already initialized

    async def _check(self, ctx: commands.Context):
        """
        Wait for user confirm.
        """
        pred = MessagePredicate.yes_or_no(ctx)
        try:
            await self.bot.wait_for("message", check=pred)
        except asyncio.TimeoutError:
            await ctx.send(_("Request timed out."))
            return False
        return pred.result

    @commands.group()
    @checks.admin()
    async def inviteset(self, ctx):
        """
        Roleinvite cog management

        For a clear explaination of how the cog works, read the documentation.
        https://laggrons-dumb-cogs.readthedocs.io/
        """
        pass

    @inviteset.command()
    async def add(self, ctx, invite: str, *, role: discord.Role):
        """
        Link a role to an invite for the autorole system.

        Example: `[p]inviteset add https://discord.gg/laggron Member`
        If this message still shows after using the command, you probably gave a wrong role name.
        If you want to link roles to the main autorole system (user joined with an unknown invite),\
        give `main` instead of a discord invite.
        If you want to link roles to the default autorole system (roles given regardless of the\
        invite used), give `default` instead of a discord invite.
        """

        async def roles_iteration(invite: str):
            if invite in bot_invites:
                # means that the invite is already registered, we will append the role
                # to the existing list
                current_roles = []

                for x in bot_invites[invite]["roles"]:
                    # iterating current roles so they can be showed to the user
                    bot_role = discord.utils.get(ctx.guild.roles, id=x)
                    if bot_role is None:
                        # the role doesn't exist anymore
                        bot_invites[invite]["roles"].remove(x)
                    elif x == role.id:
                        # the role that needs to be added is already linked
                        await ctx.send(_("That role is already linked to the invite."))
                        return False
                    else:
                        current_roles.append(bot_role.name)

                await self.data.guild(ctx.guild).invites.set(bot_invites)

                if not current_roles:
                    return True  # all roles deleted

                await ctx.send(
                    _(
                        "**Warning**: This invite is already registered and currently linked to "
                        "the role(s) `{}`.\nIf you continue, this invite will give all roles "
                        "given to the new member. \nIf you want to edit it, first delete the link "
                        "using `{}inviteset remove`.\n\nDo you want to link this invite to {} "
                        "roles? (yes/no)"
                    ).format("`, `".join(current_roles), ctx.prefix, len(current_roles) + 1)
                )

                if not await self._check(ctx):  # the user answered no
                    return False
            return True

        # permission checks
        if role.position >= ctx.guild.me.top_role.position:
            await ctx.send(_("That role is higher than mine. I can't add it to new users."))
            return
        if not ctx.guild.me.guild_permissions.manage_guild:
            await ctx.send(_("I need the `Manage server` permission!"))
            return
        if not ctx.guild.me.guild_permissions.manage_roles:
            await ctx.send(_("I need the `Manage roles` permission!"))
            return

        guild_invites = await ctx.guild.invites()
        try:
            invite = await commands.InviteConverter.convert(self, ctx, invite)
        except (commands.BadArgument, IndexError):
            if not any(invite == x for x in ["main", "default"]):
                await ctx.send(_("That invite cannot be found"))
                return
        else:  # not the default autorole, checks if the invite is valid
            if invite.channel.guild != ctx.guild:
                await ctx.send(_("That invite doesn't belong to this server!"))
                return
            if not guild_invites:
                await ctx.send(_("There are no invites generated on this server."))
                return

        bot_invites = await self.data.guild(ctx.guild).invites()
        if invite == "main":
            if not await roles_iteration(invite):
                return
            await self.api.add_invite(ctx.guild, "main", [role.id])
            await ctx.send(
                _(
                    "The role `{}` is now linked to the main autorole system. "
                    "(new members will get it if they join with an invite not registered)"
                ).format(role.name)
            )
            return
        elif invite == "default":
            if not await roles_iteration(invite):
                return
            await self.api.add_invite(ctx.guild, "default", [role.id])
            await ctx.send(
                _(
                    "The role `{}` is now linked to the default autorole system. "
                    "(new members will always get this role, whatever invite he used.)"
                ).format(role.name)
            )
            return
        # invite is not "main" or "default", we try to find the invite
        for guild_invite in guild_invites:
            if invite.url == guild_invite.url:
                if not await roles_iteration(invite.url):
                    return
                await self.api.add_invite(ctx.guild, invite.url, [role.id])
                await ctx.send(
                    _("The role `{}` is now linked to the invite `{}`").format(
                        role.name, self.api.escape_invite_links(invite.url)
                    )
                )
                return
        # not "main", "default" or an invite for the guild
        await ctx.send(_("That invite cannot be found"))

    @inviteset.command()
    async def remove(self, ctx, invite: str, *, role: discord.Role = None):
        """
        Remove a link in this server

        Specify a `role` to only remove one role from the invite link list.
        Don't specify anything if you want to remove the invite itself.
        If you want to edit the main/default autorole system's roles, give \
        `main`/`default` instead of a discord invite.
        """
        invites = await self.data.guild(ctx.guild).invites()
        invites = {x.split("/")[-1]: y for x, y in invites.items()}  # removes https://discord.gg/
        invite = invite.split("/")[-1]  # also removes https://discord.gg
        bot_invite = invites.get(invite)
        if not bot_invite:
            await ctx.send(_("That invite cannot be found"))
            return

        if not role or len(bot_invite["roles"]) <= 1:
            # user will remove the invite from the autorole system
            roles = [discord.utils.get(ctx.guild.roles, id=x) for x in bot_invite["roles"]]
            roles = [x for x in roles if x]  # removes deleted roles
            if not roles:  # no more roles after cleaning
                await self.api.remove_invite(ctx.guild, f"http://discord.gg/{invite}")
                await ctx.send(_("That invite lost all of its linked roles and was deleted."))
                return

            if invite == "main":
                message = _("You're about to remove all roles linked to the main autorole.\n")
            elif invite == "default":
                message = _("You're about to remove all roles linked to the default autorole.\n")
            else:
                message = _("You're about to remove all roles linked to this invite.\n")

            message += _("List of roles:\n{}\nProceed? (yes/no)\n\n").format(
                "```Diff\n+ " + "\n+ ".join([x.name for x in roles]) + "\n```"
            )

            if len(bot_invite["roles"]) > 1:
                message += _(
                    "Remember that you can remove a single role from this list by typing "
                    "`{}inviteset remove {} [role name]`"
                ).format(ctx.prefix, invite)

            await ctx.send(message)
            if not await self._check(ctx):  # the user answered no
                await ctx.send(_("Alright, invite is kept."))
                return

            await self.api.remove_invite(ctx.guild, invite=f"http://discord.gg/{invite}")
            await ctx.send(
                _("The invite `{}` has been removed from the list.").format(
                    self.api.escape_invite_links(f"http://discord.gg/{invite}")
                )
            )

        else:
            # user will remove only one role from the invite link
            if invite == "main":
                message = _("main autorole.")
            elif invite == "default":
                message = _("default autorole.")
            else:
                message = _("invite `{}`.").format(self.api.escape_invite_links(invite))
            await ctx.send(
                _("You're about to unlink the `{}` role from the {}\nProceed? (yes/no)").format(
                    role.name, message
                )
            )

            if not await self._check(ctx):  # the user answered no
                await ctx.send(_("Alright, role is kept."))
                return

            await self.api.remove_invite(ctx.guild, invite, [role.id])
            await ctx.send(
                _("The role `{}` is now unlinked from the {}").format(role.name, message)
            )

    @inviteset.command()
    async def list(self, ctx):
        """
        List all links on this server
        """
        invites = await self.data.guild(ctx.guild).invites()
        text = ""
        to_delete = []
        if not ctx.me.guild_permissions.embed_links:
            await ctx.send("I need the `Embed links` permission.")
            return

        for i, invite in invites.items():
            if all(i != x for x in ["default", "main"]):
                try:
                    await self.bot.get_invite(i)
                except discord.errors.NotFound:
                    to_delete.append(i)  # if the invite got deleted
                    continue
            roles = []
            for role in invites[i]["roles"]:
                role = discord.utils.get(ctx.guild.roles, id=role)
                if role:
                    roles.append(role)
            if not roles:
                to_delete.append(i)  # no more roles
                continue
            roles_names = "\n+ ".join([x.name for x in roles])

            if i == "default":
                text += f"{_('Roles linked to the default autorole')}:\n+ {roles_names}\n\n"
            elif i == "main":
                text += f"{_('Roles linked to the main autorole')}:\n+ {roles_names}\n\n"
            else:
                i = self.api.escape_invite_links(i)
                text += f"{_('Roles linked to')} {i}:\n+ {roles_names}\n\n"

        for deletion in to_delete:
            del invites[deletion]
        if to_delete:
            await self.data.guild(ctx.guild).invites.set(invites)
        if not text:
            await ctx.send(
                _(
                    "There is nothing set on RoleInvite. "
                    "Type `{}help inviteset` for more informations."
                ).format(ctx.prefix)
            )
            return
        if not await self.data.guild(ctx.guild).enabled():
            text += _(
                "**Info:** RoleInvite is currently disabled and won't give roles on member "
                "join.\nType `{}inviteset enable` to enable it."
            ).format(ctx.prefix)

        text = (
            _("List of invites linked to an autorole on this server:") + f"\n```Diff\n{text}\n```"
        )
        for page in pagify(text, delims=("\n\n", "\n"), priority=True, escape_mass_mentions=True):
            # ^ get pages and tries to separate them between paragraphs
            await ctx.send(page)

    @inviteset.command()
    async def enable(self, ctx):
        """
        Enable or disabe the autorole system.

        If it was disabled within your action, that means that the bot somehow lost the\
        `Manage roles` or the `Manage server` permission.
        """

        if not ctx.me.guild_permissions.manage_roles:
            await ctx.send(_("I need the `Manage roles` permission."))
            return
        if not ctx.me.guild_permissions.manage_guild:
            await ctx.send(_("I need the `Manage server` permission."))
            return
        current = not await self.data.guild(ctx.guild).enabled()
        await self.data.guild(ctx.guild).enabled.set(current)

        if current:
            await ctx.send(
                _(
                    "The autorole system is now enabled on this server.\n"
                    "Type `{0.prefix}inviteset list` to see what's the current role list.\n"
                    "If the bot lose the `Manage roles` or the `Manage server` permissions "
                ).format(ctx)
            )

    @commands.command(hidden=True)
    @checks.is_owner()
    async def roleinviteinfo(self, ctx, sentry: str = None):
        """
        Get informations about the cog.

        Type `sentry` after your command to modify its status.
        """

        current_status = await self.data.enable_sentry()
        status = lambda x: (_("enable"), _("enabled")) if x else (_("disable"), _("disabled"))
        if sentry is not None and "sentry" in sentry:
            await ctx.send(
                _(
                    "You're about to {} error logging. Are you sure you want to do this? Type "
                    "`yes` to confirm."
                ).format(status(not current_status)[0])
            )
            predicate = MessagePredicate.yes_or_no(ctx)
            try:
                await self.bot.wait_for("message", timeout=60, check=predicate)
            except asyncio.TimeoutError:
                await ctx.send(_("Request timed out."))
            else:
                if predicate.result:
                    await self.data.enable_sentry.set(not current_status)
                    if not current_status:
                        # now enabled
                        self.sentry.enable()
                        await ctx.send(
                            _(
                                "Upcoming errors will be reported automatically for a faster fix. "
                                "Thank you for helping me with the development process!"
                            )
                        )
                    else:
                        # disabled
                        self.sentry.disable()
                        await ctx.send(_("Error logging has been disabled."))
                    log.info(
                        f"Sentry error reporting was {status(not current_status)[1]} "
                        "on this instance."
                    )
                else:
                    await ctx.send(
                        _("Okay, error logging will stay {}.").format(status(current_status)[1])
                    )
                return

        message = _(
            "Laggron's Dumb Cogs V3 - roleinvite\n\n"
            "Version: {0.__version__}\n"
            "Author: {0.__author__}\n"
            "Sentry error reporting: {1} (type `{2}roleinviteinfo sentry` to change this)\n\n"
            "Github repository: https://github.com/retke/Laggrons-Dumb-Cogs/tree/v3\n"
            "Discord server: https://discord.gg/AVzjfpR\n"
            "Documentation: http://laggrons-dumb-cogs.readthedocs.io/\n\n"
            "Support my work on Patreon: https://www.patreon.com/retke"
        ).format(self, status(current_status)[1], ctx.prefix)
        await ctx.send(message)
<<<<<<< HEAD

    @commands.command()
    async def error(self, ctx):
        raise KeyError("Hello it's RoleInvite")
=======
>>>>>>> 91c86c94

    async def on_member_join(self, member):
        async def add_roles(invite):
            invites_data = bot_invites[invite]
            if invite == "main":
                reason = _("Joined with an unknown invite, main roles given.")
            elif invite == "default":
                reason = _("Default roles given.")
            else:
                reason = _("Joined with {}").format(invite)

            roles_data = invites_data["roles"]
            roles = []  # roles object to add to the member
            to_remove = []  # lost roles
            for role_id in roles_data:
                role = discord.utils.get(guild.roles, id=role_id)
                if role is None:
                    to_remove.append(role_id)
                else:
                    roles.append(role)
            if to_remove:
                roles_id_str = ", ".join([str(x) for x in to_remove])
                log.warning(
                    "Removing the following roles because they were not found on the server.\n"
                    f"Roles ID: {roles_id_str}\n"
                    f"Guild: {guild.name} (ID: {guild.id})"
                )
                await self.data.guild(guild).invites.set_raw(
                    invite, "roles", value=[x for x in roles_data if x not in to_remove]
                )

            # let's check if the request can be done before calling the API
            if not member.guild.me.guild_permissions.manage_roles:
                # manage_roles permission was removed
                # we disable the autorole to prevent more errors
                await self.data.guild(guild).enabled.set(False)
                log.warning(
                    'The "Manage roles" permission was lost. '
                    "RoleInvite is now disabled on this guild.\n"
                    f"Guild: {guild.name} (ID: {guild.id})"
                )
                return False
            to_remove = []
            for role in roles:
                if role.position >= guild.me.top_role.position:
                    # The role is above or equal to the bot's highest role in the hierarchy
                    # we're removing this role from the list to prevent more errors
                    to_remove.append(role)
            if to_remove != []:
                roles = [x for x in invites_data["roles"] if x not in [x.id for x in to_remove]]
                await self.data.guild(guild).invites.set_raw(invite, "roles", value=roles)
                roles_str = "; ".join([f"{x.name} (ID: {x.id})" for x in to_remove])
                log.warning(
                    f"Some roles linked to {invite} were removed because the role "
                    "hierarchy has changed and the roles are upper than mine.\n"
                    "To fix this, set my role above those and add them back.\n"
                    f"Roles removed: {roles_str}\n"
                    f"Guild: {guild.name} (ID: {guild.id})"
                )
            if invites_data["roles"] == []:
                # all roles were removed due to the checks
                del bot_invites[invite]
                await self.data.guild(guild).invites.set(bot_invites)
                log.warning(
                    f"Invite {invite} was removed due to missing roles.\n"
                    f"Guild: {guild.name} (ID: {guild.id})"
                )
                return False

            await member.add_roles(*roles, reason=_("Roleinvite autorole. ") + reason)
            return True

        guild = member.guild
        if not await self.data.guild(guild).enabled():
            return  # autorole disabled
        bot_invites = await self.data.guild(guild).invites()

        try:
            guild_invites = await guild.invites()
        except discord.errors.Forbidden:
            # manage guild permission removed
            # we disable the autorole to prevent more errors
            await self.data.guild(guild).enabled.set(False)
            log.warning(
                'The "Manage server" permission was lost. '
                "RoleInvite is now disabled on this guild.\n"
                f"Guild: {guild.name} (ID: {guild.id})"
            )
            return

        if "default" in bot_invites:
            if not await add_roles("default"):
                return

        for invite in bot_invites:

            if any(invite == x for x in ["default", "main"]):
                continue

            invite = discord.utils.get(guild_invites, url=invite)
            if not invite:
                del bot_invites[invite.url]
                await self.data.guild(guild).invites.set(bot_invites)
                log.warning(
                    f"Invite {invite} is expired and was removed.\n"
                    f"Guild: {guild.name} (ID: {guild.id})"
                )
            else:
                if invite.uses > bot_invites[invite.url]["uses"]:
                    # the invite has more uses than what we registered before
                    # this is the one used by the member

                    if not await add_roles(invite.url):
                        return

                    await self.data.guild(guild).invites.set_raw(
                        invite.url, "uses", value=invite.uses
                    )
                    return  # so it won't add "main" roles

        if "main" in bot_invites:
            if not await add_roles("main"):
                return

    # error handling
    def _set_context(self, data):
        self.sentry.client.extra_context(data)

    async def on_command_error(self, ctx, error):
        if not isinstance(error, commands.CommandInvokeError):
            return
        if not ctx.command.cog_name == self.__class__.__name__:
            # That error doesn't belong to the cog
            return
        context = {
            "command": {
                "invoked": f"{ctx.author} (ID: {ctx.author.id})",
                "command": f"{ctx.command.name} (cog: {ctx.cog})",
                "arguments": ctx.kwargs,
            }
        }
        if ctx.guild:
            context["guild"] = f"{ctx.guild.name} (ID: {ctx.guild.id})"
        self._set_context(context)
        self.sentry.disable_stdout()  # remove console output since Red already handle this
        log.error(
            f"Exception in command '{ctx.command.qualified_name}'.\n\n", exc_info=error.original
        )
        self.sentry.enable_stdout()  # re-enable console output for warnings
        self._set_context({})  # remove context for future logs

    def __unload(self):
        self.sentry.disable()
        log.handlers = []<|MERGE_RESOLUTION|>--- conflicted
+++ resolved
@@ -13,11 +13,7 @@
 from redbot.core.utils.chat_formatting import pagify
 
 # creating this before importing other modules allows to import the translator
-<<<<<<< HEAD
-_ = Translator("WarnSystem", __file__)
-=======
 _ = Translator("RoleInvite", __file__)
->>>>>>> 91c86c94
 
 from .api import API
 from . import errors
@@ -38,20 +34,14 @@
     Full documentation and FAQ: https://laggrons-dumb-cogs.readthedocs.io/roleinvite.html
     """
 
-<<<<<<< HEAD
-=======
     def_global = {"enable_sentry": None}
->>>>>>> 91c86c94
     def_guild = {"invites": {}, "enabled": False}
 
     def __init__(self, bot):
         self.bot = bot
 
         self.data = Config.get_conf(self, 260)
-<<<<<<< HEAD
-=======
         self.data.register_global(**self.def_global)
->>>>>>> 91c86c94
         self.data.register_guild(**self.def_guild)
 
         self.api = API(bot, self.data)
@@ -457,13 +447,6 @@
             "Support my work on Patreon: https://www.patreon.com/retke"
         ).format(self, status(current_status)[1], ctx.prefix)
         await ctx.send(message)
-<<<<<<< HEAD
-
-    @commands.command()
-    async def error(self, ctx):
-        raise KeyError("Hello it's RoleInvite")
-=======
->>>>>>> 91c86c94
 
     async def on_member_join(self, member):
         async def add_roles(invite):
